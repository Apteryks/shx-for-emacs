;;; shx.el --- Extras for the comint-mode shell -*- lexical-binding: t -*-

;; Author: Chris Rayner and contributors
;; Maintainer: Chris Rayner <dchrisrayner@gmail.com>
;; Created: May 23 2011
;; Keywords: terminals, processes, comint, shell, repl
;; URL: https://github.com/riscy/shx-for-emacs
;; SPDX-License-Identifier: GPL-3.0-or-later
;; Package-Requires: ((emacs "24.4"))
;; Version: 1.5.0

;;; Commentary:

;; shx ("shell-extras") extends comint-mode: it parses markup in the output
;; stream, enabling plots and graphics to be embedded, and adds command-line
;; functions which plug into Emacs (e.g. use :e <filename> to edit a file).

;; Type M-x shx RET to create a new shell session using shx.
;; Type M-x customize-group RET shx RET to see customization options.
;; You can enable shx in every comint-mode buffer with (shx-global-mode 1).

;;; Code:

(require 'comint)
(require 'files)
(require 'shell)
(require 'subr-x)
(eval-when-compile (defvar evil-state) (defvar tramp-syntax))
(declare-function evil-insert-state "ext:evil-states.el" (&optional arg) t)


;;; customization options and other variables

(defgroup shx nil
  "Extras for the (comint-mode) shell."
  :prefix "shx-"
  :group 'comint
  :link '(url-link :tag "URL" "https://github.com/riscy/shx-for-emacs")
  :link '(emacs-commentary-link :tag "Commentary" "shx.el"))

(defcustom shx-disable-undo nil
  "Whether to automatically disable undo in shx buffers."
  :type 'boolean)

(defcustom shx-path-to-convert "convert"
  "Path to ImageMagick's convert binary."
  :type 'string)

(defcustom shx-mode-lighter " shx"
  "Lighter for the shx minor mode."
  :type 'string)

(defcustom shx-path-to-gnuplot "gnuplot"
  "Path to gnuplot binary."
  :type 'string)

(defcustom shx-img-height 300
  "The height at which inlined images and plots are displayed."
  :type 'integer)

(defcustom shx-use-magic-insert t
  "Whether to dynamically modify input using `shx-magic-insert'.
If you change this you'll have to reload shx or restart Emacs."
  :link '(function-link shx-magic-insert)
  :type 'boolean)

(defcustom shx-leader ":" "Prefix for calling user commands." :type 'regexp)

(defcustom shx-comint-advise t
  "Whether to advise the behavior of a number of `comint-mode' functions."
  :type 'boolean)

(defcustom shx-flash-prompt-time 0.25
  "Length of time (in seconds) the prompt flashes, when so advised."
  :link '(function-link shx-flash-prompt)
  :type 'float)

(defcustom shx-show-hints t
  "Whether to echo hints when running certain commands."
  :type 'boolean)

(defcustom shx-triggers
  '(("https?://[A-Za-z0-9,./?=&;_-]+[[:graph:].\"'>)]+" . shx--parse-url))
  "Triggers of the form: (regexp . function)."
  :type '(alist :key-type regexp :value-type function))

(defcustom shx-directory-tracker-regexp nil
  "Input regexp that triggers the `shell-resync-dirs' command."
  :link '(function-link shx--directory-tracker)
  :type '(choice regexp nil))

(defcustom shx-kept-commands nil
  "Shell commands of the form (description . command)."
  :link '(function-link shx-cmd-kept)
  :link '(function-link shx-cmd-keep)
  :type '(alist :key-type string :value-type string))

(defcustom shx-max-input most-positive-fixnum
  "The largest input allowed in characters.
A good value on macOS is 1024, the size of the typeahead buffer;
or, set the terminal to canonical mode with `stty -icanon`."
  :type 'integer)

(defcustom shx-max-output most-positive-fixnum
  "The length at which an output line is long enough to be broken.
Setting this to 1024 can lead to enormous performance gains, but
sacrifices the soundness of shx's markup and trigger matching."
  :link '(function-link shx--break-long-line-maybe)
  :type 'integer)

(defvar shx-cmd-prefix "shx-cmd-" "Prefix for user-command functions.")

(defvar shx-cmd-syntax
  "\\([[:graph:]]+\\)[[:space:]]*\\(.*[[:graph:]]?\\)"
  "Regex for recognizing shx commands in input or markup.")

(defvar shx-markup-syntax
  (concat "^<" shx-cmd-syntax ">\n")
  "Regex for recognizing shx commands in markup.")

(defvar shx-mode-map
  (let ((keymap (make-sparse-keymap)))
    (when shx-use-magic-insert
      (define-key keymap " " #'shx-magic-insert)
      (define-key keymap "q" #'shx-magic-insert))
    ;; different RET keybindings to support different Emacs environments
    (define-key keymap (kbd "RET") #'shx-send-input-or-open-thing)
    (define-key keymap (kbd "<return>") #'shx-send-input-or-open-thing)
    (define-key keymap (kbd "C-<return>") #'shx-send-input-or-copy-line)
    keymap)
  "Keymap for shx.")

(defvar shx-click-file
  (let ((keymap (make-sparse-keymap)))
    (define-key keymap [mouse-1] #'ffap-at-mouse)
    keymap)
  "Keymap for capturing mouse clicks on files/URLs.")

(defvar-local shx-buffer nil "Local reference to the shx buffer.")

(defvar-local shx-prompt-overlay nil "Overlay used to flash the prompt.")

(defvar-local shx-urls nil "Local record of URLs seen.")

(defvar-local shx--old-undo-disabled nil
  "Whether undo was disabled before `shx-mode' was enabled.")

(defvar-local shx--asynch-point nil)
(defvar-local shx--asynch-calling-buffer nil)


;;; input

(defun shx-send-input-or-open-thing ()
  "Open thing at point, or send input if no identifiable thing."
  (interactive)
  (if (shx-point-on-input-p) (shx-send-input) (find-file-at-point)))

(defun shx-send-input-or-copy-line ()
  "Copy current line to prompt, or send input if at the prompt."
  (interactive)
  (if (shx-point-on-input-p)
      (shx-send-input)
    (let* ((inhibit-field-text-motion t)
           (line
            (string-trim
             (buffer-substring-no-properties
              (line-beginning-position)
              (line-end-position)))))
      (goto-char (point-max))
      (insert line))))

(defun shx-send-input ()
  "Send or parse the input currently written at the prompt.
In normal circumstances this input is additionally filtered by
`shx-filter-input' via `comint-mode'."
  (interactive)
  (cond
   ((not (comint-check-proc shx-buffer))
    (shx--restart-shell))
   ((>= (length (shx--current-input)) shx-max-input)
    (user-error "Input line exceeds `shx-max-input'"))
   (t (shx--propertize-prompt) (comint-send-input))))

(defun shx-filter-input (process input)
  "Before sending to PROCESS, filter the INPUT.
That means, if INPUT is a shx-command, do that command instead.
This function overrides `comint-input-sender'."
  (let* ((regexp (concat "^" shx-leader shx-cmd-syntax))
         (match (string-match regexp (string-trim-left input)))
         (shx-cmd (and match (shx--get-user-cmd (match-string 1 input)))))
    (if (not shx-cmd)
        (comint-simple-send process input)
      (condition-case-unless-debug error-descriptor
          (funcall shx-cmd (substitute-env-vars (match-string 2 input) t))
        (error (shx-insert 'error (error-message-string error-descriptor) "\n")))
      (with-current-buffer (process-buffer process)
        ;; advance the process mark to trick comint-mode
        (set-marker (process-mark process) (point)))
      ;; send a blank to fetch a new prompt
      (when (process-live-p process) (comint-send-string process "\n")))))

(defun shx--directory-tracker (input)
  "Check INPUT for prefixes that require a call to `shell-resync-dirs'.
This is similar to `shell-mode's `shell-directory-tracker'.  Adjust the
behavior of this function by modifying `shx-directory-tracker-regexp'."
  (and shell-dirtrackp shx-directory-tracker-regexp
       (string-match shx-directory-tracker-regexp input 0)
       (shx--asynch-funcall #'shell-resync-dirs)))

(defun shx--propertize-prompt ()
  "Add a mouseover timestamp and `default-directory' info to the last prompt."
  (let ((inhibit-read-only t)
        (inhibit-field-text-motion t))
    (add-text-properties
     (line-beginning-position)
     (process-mark (get-buffer-process (current-buffer)))
     `(help-echo ,(format-time-string "%x %X") shx-cwd ,default-directory))))


;;; output

(defun shx-parse-output-hook (&optional _output)
  "Hook to parse the output stream."
  (shx--parse-output-for-markup)
  (shx--break-long-line-maybe)
  (when shx-triggers (shx--parse-output-for-triggers)))

(defun shx--parse-output-for-markup ()
  "Look for markup in the latest output from the process."
  (save-excursion
    (shx--goto-last-input-or-output)
    (let ((originating-buffer shx-buffer))
      (while (shx--search-forward shx-markup-syntax)
        (let ((command (shx--get-user-cmd (match-string 1)))
              (args (match-string 2)))
          (cond
           ((not command)
            nil)
           ((not (shx--safe-as-markup-p command))
            (add-text-properties
             (line-beginning-position)
             (line-end-position)
             `(help-echo "shx: this markup was unsafe/undefined")))
           (t
            (replace-match "")   ; hide the markup
            (funcall command args)
            (set-buffer originating-buffer))))))))

(defun shx--parse-output-for-triggers ()
  "Look for triggers in the latest output from the process (e.g. URLs)."
  (dolist (trigger shx-triggers nil)
    (save-excursion
      (shx--goto-last-input-or-output)
      (let ((originating-buffer shx-buffer))
        (while (shx--search-forward (car trigger))
          ;; emacs 25 had/has a bug where save-window-excursion moves the point
          ;; backward in the calling buffer (some funcalls might use
          ;; save-window-excursion) which can cause infinite triggering.  For
          ;; now, handle this by wrapping the funcall in save-excursion.
          (save-excursion (funcall (cdr trigger)))
          (set-buffer originating-buffer))))))

(defun shx--goto-last-input-or-output ()
  "Go to the beginning of the latest output from the process."
  (goto-char
   (if (marker-position comint-last-output-start)
       (max comint-last-output-start comint-last-input-end)
     comint-last-input-end))
  (forward-line 0))

(defun shx--search-forward (pattern)
  "Search forward from the current point for PATTERN.
But don't search the last line, which may be incomplete."
  (when (< (line-end-position) (point-max))
    (re-search-forward pattern nil t)))

(defun shx--break-long-line-maybe ()
  "Break the current line if it's longer than `shx-max-output'."
  (when (> (current-column) shx-max-output)
    (or
     (re-search-backward "\\s-" (- (point) shx-max-output) t)
     (backward-char))
    (insert-char ?\n)
    (goto-char (point-max))))


;;; util

(defun shx-browse-urls ()
  "Prompt user for a URL to browse from the list `shx-urls'."
  (interactive)
  (let ((urls shx-urls)) ; clone url list so user edits don't modify the entries
    (browse-url (completing-read "URL: " urls))))

(defun shx-describe-command (shx-command)
  "Try to describe the named SHX-COMMAND."
  (let ((prefix (concat shx-cmd-prefix shx-command)))
    (if (functionp (intern prefix))
        (describe-function (intern prefix))
      (let ((comp
             (completing-read "Complete shx command: "
                              (shx--all-commands)
                              nil t prefix)))
        (describe-function (intern comp))))))

(defun shx--all-commands (&optional without-prefix)
  "Return a list of all shx commands.
With non-nil WITHOUT-PREFIX, strip `shx-cmd-prefix' from each.
>> (member \"shx-cmd-delay\" (shx--all-commands))
=> (\"shx-cmd-delay\") ; i.e., not nil
>> (not (member \"shx-cmd-prefix\" (shx--all-commands)))
=> t"
  (declare (side-effect-free t))
  (mapcar
   (lambda (cmd)
     (if without-prefix (string-remove-prefix shx-cmd-prefix cmd) cmd))
   (all-completions shx-cmd-prefix obarray #'functionp)))

(defun shx-point-on-input-p ()
  "Check if point is on the input region."
  (declare (side-effect-free t))
  (or
   (eobp)
   (let ((process (get-buffer-process (current-buffer))))
     (and process (>= (point-marker) (process-mark process))))))

(defun shx-tokenize (str)
  "Turn STR into a list of tokens, or nil if parsing fails.
This is robust to various styles of quoting and escaping."
  (declare (side-effect-free t) (pure t))
  (setq str
        (shx--replace-from-list
         ;; protect escaped single/double quotes and spaces:
         '(("\\\\'" "") ("\\\\ " "") ("\\\\\"" "") ; nofmt
           ("'" "\"")               ; prefer double quoting
           ("\\\\\\(.\\)" "\\1"))   ; remove escape chars
         str))
  (mapcar
   (lambda (token)
     (shx--replace-from-list
      '(("" "'")
        ("" " ")
        ("" "\""))
      token))
   (ignore-errors (split-string-and-unquote str))))

(defun shx--replace-from-list (patterns str)
  "Replace multiple PATTERNS in STR -- in the supplied order."
  (declare (side-effect-free t) (pure t))
  (dolist (pattern patterns nil)
    (setq str (replace-regexp-in-string (car pattern) (cadr pattern) str)))
  str)

(defun shx-tokenize-filenames (str)
  "Turn STR into a list of filenames, or nil if parsing fails.
If any path is absolute, prepend `comint-file-name-prefix' to it."
  (declare (side-effect-free t))
  (mapcar
   (lambda (filename)
     (cond
      ((not (file-name-absolute-p filename))
       filename)
      (t (concat comint-file-name-prefix filename))))
   (shx-tokenize str)))

(defun shx--hint (format-string &rest args)
  "Show a hint containing FORMAT-STRING with optional ARGS."
  (when shx-show-hints (apply #'message (cons format-string args))))

(defun shx--current-prompt ()
  "Return text from start of line to current `process-mark'."
  (declare (side-effect-free t))
  (cond
   ((get-buffer-process (current-buffer))
    (save-excursion
      (goto-char (point-max))
      (let ((inhibit-field-text-motion t))
        (buffer-substring-no-properties
         (line-beginning-position)
         (process-mark (get-buffer-process (current-buffer)))))))
   (t (user-error "There is no process") "")))

(defun shx--current-input ()
  "Return what's written after the prompt."
  (declare (side-effect-free t))
  (buffer-substring
   (process-mark (get-buffer-process (current-buffer)))
   (line-end-position)))

(defun shx--get-timer-list ()
  "Get the list of resident timers."
  (declare (side-effect-free t))
  (let ((timer-list-1
         (mapcar
          (lambda (timer) (when (shx--timer-by-shx-p timer) timer))
          timer-list)))
    ;; sort the timers for consistency
    (sort
     (remove nil timer-list-1)
     (lambda (first-timer second-timer)
       (string<
        (format "%s" (aref first-timer 5))
        (format "%s" (aref second-timer 5)))))))

(defun shx--timer-by-shx-p (timer)
  "Return non-nil if TIMER was created by shx."
  (declare (side-effect-free t))
  (string-prefix-p
   "(lambda nil (shx--auto"
   (format "%s" (aref timer 5))))

(defun shx--get-user-cmd (cmd-prefix)
  "Return user command prefixed by CMD-PREFIX, or nil."
  (declare (side-effect-free t))
  (let* ((prefix (format "%s%s" shx-cmd-prefix (downcase cmd-prefix)))
         (completion (try-completion prefix obarray #'functionp)))
    (when completion
      (let ((user-cmd (intern (if (eq completion t) prefix completion))))
        (when (functionp user-cmd) user-cmd)))))

(defun shx--parse-url ()
  "Add a matched URL to `shx-urls' and apply `shx-click-file'."
  (let ((url (match-string-no-properties 0)))
    (unless (string= url (car shx-urls)) (push url shx-urls)))
  (add-text-properties
   (match-beginning 0)
   (match-end 0)
   `(keymap ,shx-click-file mouse-face highlight font-lock-face link)))

(defun shx--restart-shell (&optional new-directory)
  "Guess the shell command and use `comint-exec' to restart.
If optional NEW-DIRECTORY is set, use that for `default-directory'."
  ;; This can be tricky, so be proactive about telling the user what's going on
  (let ((default-directory (or new-directory default-directory)))
    (when (file-remote-p default-directory)
      (message "Restarting shell at %s (C-g to stop)" default-directory))
    (let ((cmd (shx--shell-command)))
      (shx-insert 'font-lock-doc-face "\n" cmd " at " default-directory "\n")
      ;; manually align comint-file-name-prefix with the default-directory:
      (setq-local comint-file-name-prefix
                  (or (file-remote-p default-directory) ""))
      (comint-exec (current-buffer) (buffer-name) cmd nil nil)
      ;; since tramp overrides `shell-file-name' with "/bin/sh" when remote:
      (setq-local explicit-shell-file-name cmd)))
  ;; if all that was successful, commit to the new default directory:
  (when new-directory (setq default-directory new-directory))
  (when (file-remote-p default-directory)
    (shx--hint "Return to the localhost with '%sssh'" shx-leader)))

(defun shx--shell-command ()
  "Get the shell command, even if on a remote host or container."
  (declare (side-effect-free t))
  (let* ((remote-id (or (file-remote-p default-directory) ""))
         ;; guess which shell command to run per `shell' convention:
         (cmd (or explicit-shell-file-name (getenv "ESHELL") shell-file-name)))
    (cond
     ((file-exists-p (concat remote-id cmd))
      cmd)
     (t (completing-read "Shell command: " nil nil nil "/bin/sh" nil)))))

(defun shx--match-last-line (regexp)
  "Return a form to find REGEXP on the last line of the buffer."
  `(lambda (bound)
     (let ((inhibit-field-text-motion t))
       (when (eq (point-max) (line-end-position))
         (re-search-forward ,regexp bound t)))))

(defun shx--quote-regexp (delimiter &optional escape max-length)
  "Regexp matching strings delimited by DELIMITER.
ESCAPE is the string that can be used to escape the delimiter
\(defaults to backslash; ignored when set to the empty string).
MAX-LENGTH is the length of the longest match (default 300)."
  (declare (side-effect-free t))
  (setq escape (or escape "\\\\"))
  (concat delimiter
          "\\("
          (unless (string= "" escape)
            (concat escape escape "\\|"      ; two escapes OR
                    escape delimiter "\\|")) ; escaped delimiter
          "[^" delimiter "]"
          "\\)"
          "\\{0,"
          (format "%d" (or max-length 300))
          "\\}"
          delimiter))

(defun shx--safe-as-markup-p (command)
  "Return t if COMMAND is safe to call to generate markup.
In particular whether \"(SAFE)\" prepends COMMAND's docstring."
  (declare (side-effect-free t))
  (let ((doc (documentation command)))
    (and doc (string-prefix-p "(SAFE)" doc))))

(defun shx--reveal-kept-commands (&optional regexp insert-kept-command)
  "Add commands from `shx-kept-commands' into `comint-input-ring'.
REGEXP filters which commands to add.  If INSERT-KEPT-COMMAND is
not nil, then insert the command into the current buffer."
  (dolist (command shx-kept-commands nil)
    (when (string-match
           (or regexp ".")
           (concat (car command) (cdr command)))
      (when insert-kept-command (ring-insert comint-input-ring (cdr command)))
      (shx-insert 'font-lock-constant-face
                  (car command)
                  ": "
                  'font-lock-string-face command
                  (cdr command)
                  "\n"))))


;;; sending/inserting

(defun shx-magic-insert ()
  "Insert the key pressed or dynamically change the input.
`comint-magic-space' completes substitutions like '!!', '!*', or
'^pattern^replacement' and, if the prompt is a colon, SPC and q
are sent straight through to the process to handle paging."
  (interactive)
  (let ((on-input (shx-point-on-input-p)))
    (if (and on-input
             (string-match "^\\s-*$" (shx--current-input))
             (string-match ":$" (shx--current-prompt)))
        (progn
          (shx--hint "Sending '%s'" (this-command-keys))
          (process-send-string nil (this-command-keys)))
      (unless on-input (goto-char (point-max)))
      (if shx-use-magic-insert (comint-magic-space 1) (self-insert-command 1)))))

(defun shx-cat (&rest args)
  "Like `concat' but ARGS can be strings or face names."
  (declare (side-effect-free t))
  (let ((string "")
        (face nil))
    (dolist (arg args nil)
      (cond
       ((stringp arg)
        (setq string
              (concat string
                      (propertize arg 'font-lock-face face 'rear-nonsticky t))))
       ((facep arg)
        (setq face arg))))
    string))

(defun shx-insert (&rest args)
  "Insert ARGS as an output field, combined using `shx-cat'."
  (insert (propertize (apply #'shx-cat args) 'field 'output)))

(defun shx-insert-timer-list ()
  "Insert a list of the Emacs timers currently in effect."
  (let ((sorted-timer-list (shx--get-timer-list)))
    (dotimes (timer-number (length sorted-timer-list))
      (shx--insert-timer
       (1+ timer-number)
       (nth timer-number sorted-timer-list))
      (shx-insert "\n"))
    (shx-insert "Active timers: " 'font-lock-constant-face
                (format "%d\n" (length sorted-timer-list)))))

(defun shx-insert-image (filename)
  "Insert image FILENAME into the buffer."
  (let* ((img-name (make-temp-file "tmp" nil ".png"))
         (status
          (call-process
           shx-path-to-convert nil t nil
           (expand-file-name filename)
           "-resize"
           (format "x%d>" shx-img-height)
           img-name)))
    (when (zerop status)
      (let ((pos (point)))
        (insert-image (create-image img-name))
        (add-text-properties pos (point) `(help-echo ,filename)))))
  (shx-insert "\n")
  (shx-show-output))

(defun shx-insert-plot (filename plot-command line-style)
  "Prepare a plot of the data in FILENAME.
Use a gnuplot specific PLOT-COMMAND (for example `plot`) and
LINE-STYLE (for example `w lp`); insert the plot in the buffer."
  (let* ((img-name (make-temp-file "tmp" nil ".png"))
         (color (face-attribute 'default :foreground))
         (filename (shx--shell-quote-no-quotation-marks filename))
         (status
          (call-process
           shx-path-to-gnuplot nil t nil "-e"
           (concat "set term png transparent truecolor;"
                   "set border lc rgb \"" color "\";"
                   "set out \"" img-name "\";"
                   plot-command "\"" filename "\"" line-style " notitle"))))
    (when (zerop status) (shx-insert-image img-name))))

(defun shx--shell-quote-no-quotation-marks (str)
  "Shell-quote STR, but strip the \"s added in some `system-type's."
  (replace-regexp-in-string  ; NOTE: in Emacs 26+ we can use `string-trim'
   "\"$" ""
   (replace-regexp-in-string "^\"" "" (shell-quote-argument str))))

(defun shx--insert-timer (timer-number timer)
  "Insert a line of the form '<TIMER-NUMBER> <TIMER>'."
  (shx-insert
   'font-lock-constant-face
   (format "%d. " timer-number)
   'font-lock-string-face
   (format "%s" (shx--format-timer-string timer))
   (when (aref timer 4)
     (format "\s(pulse: %d)" (aref timer 4)))))

(defun shx--format-timer-string (timer)
  "Create a human-readable string out of TIMER."
  (declare (side-effect-free t))
  (let* ((str (format "%s" (aref timer 5)))
         (output
          (string-remove-prefix
           "(lambda nil (shx--auto "
           (string-remove-suffix "))" str))))
    (concat "[" output "]")))


;;; asynch functions

(defun shx--asynch-funcall (function &optional args delay)
  "Run FUNCTION with ARGS in the buffer after a short DELAY."
  (run-at-time
   (or delay 0.2)
   nil
   `(lambda () (with-current-buffer ,shx-buffer ,(cons function args)))))

(defun shx--asynch-run (command)
  "Run shell COMMAND asynchronously; bring the results over when done.
If a process is already running in the shx-asynch buffer, kill it."
  (let ((output-buffer (get-buffer-create " *shx-asynch*")))
    (when (get-buffer-process output-buffer)
      (kill-process (get-buffer-process output-buffer))
      (while (get-buffer-process output-buffer) (sleep-for 0.01)))
    (setq-local shx--asynch-point (point))
    (shx-insert 'font-lock-comment-face "Wait..." 'default "\n")
    (let ((calling-buffer shx-buffer))
      (save-window-excursion (async-shell-command command output-buffer))
      (set-buffer output-buffer)
      (setq-local shx--asynch-calling-buffer calling-buffer)
      (let ((process (get-buffer-process output-buffer)))
        (set-process-sentinel process #'shx--asynch-sentinel)
        (set-process-query-on-exit-flag process nil)))))

(defun shx--asynch-sentinel (process signal)
  "Sentinel called when PROCESS sees SIGNAL."
  (when (memq (process-status process) '(exit signal))
    (set-buffer (process-buffer process))
    (let* ((out (buffer-substring (point-min) (point-max))))
      (set-buffer shx--asynch-calling-buffer)
      (when (>= shx--asynch-point (point-max))
        (setq-local shx--asynch-point 0))
      (save-excursion
        (goto-char shx--asynch-point)
        (let ((inhibit-read-only t))
          (shx-insert 'font-lock-comment-face (capitalize signal) 'default out)
          (unless (= 0 shx--asynch-point)
            (delete-region
             (line-beginning-position)
             (min (point-max) (1+ (line-end-position))))))))))

(defun shx--delay-input (delay input &optional buffer repeat-interval)
  "After DELAY, process INPUT in the BUFFER.
If BUFFER is nil, process in the current buffer.  Optional
REPEAT-INTERVAL specifies delays between repetitions."
  (let* ((process (get-buffer-process (buffer-name buffer)))
         (funcall `(lambda () ,(cons #'shx--auto (list process input)))))
    (run-at-time delay repeat-interval funcall)))

(defun shx--auto (process command)
  "Send PROCESS a COMMAND.
\(Makes the `shx-insert-timer-list' listing easier to parse.)"
  (process-send-string process (concat command "\n")))


;;; asynch user commands

(defun shx-cmd-delay (args)
  "Run a command after a specific delay.
ARGS are <delay in seconds> <command>.
Cancel a delayed command with :stop (`shx-cmd-stop').
\nExample:\n
  :delay 10 echo Ten seconds are up!"
  (cond
   ((string-match "^\\([0-9.]+\\)\\s-+\\(.+\\)$" args)
    (let ((delay (match-string 1 args))
          (command (match-string 2 args)))
      (shx-insert "Delaying " 'comint-highlight-input command
                  'default
                  (format " %s seconds\n" delay))
      (shx--delay-input (concat delay " sec") command))
    (shx--hint "cancel a delayed command with :stop"))
   (t (shx-insert 'error "delay <delay> <command>\n"))))

(defun shx-cmd-pulse (args)
  "Repeat a shell command indefinitely with a given delay.
ARGS are a string of the form '<delay in seconds> <command>'.
Cancel a pulsing command with :stop (`shx-cmd-stop').
\nExample:\n
  :pulse 10 date"
  (cond
   ((string-match "^\\([0-9.]+\\)\\s-+\\(.+\\)$" args)
    (let ((delay (string-to-number (match-string 1 args)))
          (command (match-string 2 args)))
      (shx-insert "Pulsing " 'comint-highlight-input command
                  'default
                  (format " every %d seconds\n" delay))
      (shx--delay-input 0 command nil delay))
    (shx--hint "cancel a pulsing command with :stop"))
   (t (shx-insert 'error "pulse <delay> <command>\n"))))

(defun shx-cmd-repeat (args)
  "Repeat a shell command a number of times with a given delay.
ARGS are <count> <delay in seconds> <command>.
Cancel a repeating command with :stop (`shx-cmd-stop').
\nExample:\n
  :repeat 3 1 echo Echo... echo... echo..."
  (cond
   ((string-match "^\\([0-9]+\\)\\s-+\\([0-9.]+\\)\\s-+\\(.+\\)$" args)
    (let ((reps (string-to-number (match-string 1 args)))
          (delay (string-to-number (match-string 2 args)))
          (command (match-string 3 args)))
      (shx-insert "Repeating " 'comint-highlight-input command 'default
                  (format " %d times every %d seconds\n" reps delay))
      (dotimes (ii reps)
        (shx--delay-input (* (1+ ii) delay) command)))
    (shx--hint "cancel a repeating command with :stop"))
   (t (shx-insert 'error "repeat <count> <delay> <command>\n"))))

(defun shx-cmd-stop (timer-number)
  "(SAFE) Stop the specified shx timer.
If a TIMER-NUMBER is not supplied, enumerate all shx timers.
\nExamples:\n
  :stop
  :stop 3"
  (setq timer-number (1- (string-to-number timer-number)))
  (let ((shx-timer-list (shx--get-timer-list)))
    (and
     (>= timer-number 0)
     (< timer-number (length shx-timer-list))
     (let ((timer (nth timer-number shx-timer-list)))
       (shx-insert "Stopped " 'font-lock-string-face
                   (shx--format-timer-string timer)
                   "\n")
       (cancel-timer timer))))
  (shx-insert-timer-list))


;;; general user commands

(defun shx-cmd-alert (string)
  "(SAFE) Show the `shx-buffer' in the other window with STRING."
  (message "From %s at %s: '%s'" shx-buffer (format-time-string "%X") string)
  (display-buffer shx-buffer))

(defun shx-cmd-clear (_args)
  "(SAFE) Clear the buffer."
  ;; this is `comint-clear-buffer' from Emacs >= 25 :
  (let ((comint-buffer-maximum-size 0)) (comint-truncate-buffer)))

(defun shx-cmd-date (_args)
  "(SAFE) Show the date."
  (shx-insert (current-time-string) "\n"))

(defun shx-cmd-diff (files)
  "(SAFE) Launch an Emacs `ediff' between FILES.
\nExample:\n
  :diff file1.txt \"file 2.csv\""
  (setq files (shx-tokenize-filenames files))
  (if (/= (length files) 2)
      (shx-insert 'error "diff <file1> <file2>" "\n")
    (shx-insert "Diffing " 'font-lock-doc-face
                (car files)
                'default
                " and " 'font-lock-doc-face
                (cadr files)
                "\n")
    (shx--asynch-funcall #'ediff (mapcar #'expand-file-name files))))

(defun shx-cmd-edit (file)
  "(SAFE) Open FILE in the current window.
\nExamples:\n
  :e directory/to/file
\nOr edit a remote file using `tramp':\n
  :e /ssh:user@server#port:directory/to/file
  :e /docker:02fbc948e009:/directory/to/file"
  (setq file (car (shx-tokenize-filenames file)))
  (if (or (string= "" file) (not file))
      (shx-insert 'error "Couldn't parse filename" "\n")
    (shx-insert "Editing " 'font-lock-doc-face file "\n")
    (shx--asynch-funcall #'find-file (list (expand-file-name file) t))))
(defalias 'shx-cmd-e #'shx-cmd-edit)

(defun shx-cmd-eval (sexp)
  "Evaluate the elisp SEXP.
\nExamples:\n
  :eval (format \"%d\" (+ 1 2))
  :eval (* 2 (+ 3 5))"
  (let ((originating-buffer (current-buffer))
        (output
         (prin1-to-string (eval (car (read-from-string sexp))))))
    (with-current-buffer originating-buffer
      (shx-insert 'font-lock-constant-face "=> " output "\n"))))

(defun shx-cmd-find (pattern)
  "Run fuzzy find for PATTERN.
Depending on the contents of the current directory, this command
may take a while and unfortunately blocks Emacs in the meantime.
\nExamples:\n
  :f prefix
  :f *suffix"
  (if (equal pattern "")
      (shx-insert 'error "find <prefix>" "\n")
    (let ((pattern (mapconcat #'char-to-string (string-to-list pattern) "*")))
      (shx--asynch-run
       (format "find $PWD -not -path '*/.*' -iname '%s*'" pattern)))))

(defun shx-cmd-pipe (command)
  "Pipe the output of COMMAND to a compilation buffer.
\nExamples:\n
  :pipe make
  :pipe git repack -a -d --depth=250 --window=250"
  (if (equal command "")
      (shx-insert 'error "pipe <command>" "\n")
    (switch-to-buffer-other-window "*shx-pipe*")
    (let ((compilation-buffer-name-function (lambda (_mode) "*shx-pipe*")))
      (shx-insert "Piping "
                  'comint-highlight-input command 'default
                  " to " "*shx-pipe*\n")
      (compile command t))))

(defun shx-cmd-g (pattern)
  "Launch a recursive grep for PATTERN."
  (grep (format "grep -irnH '%s' *" pattern)))

(defun shx-cmd-goto-url (_arg)
  "Go to a a URL, offering completions from the buffer."
  (shx--asynch-funcall #'shx-browse-urls))

(defun shx-cmd-grep (args)
  "Launch a grep using the supplied command line ARGS.
\nExamples:\n
  :grep -r pattern *
  :grep pattern * | grep -v exclusion"
  (grep (format "grep -nH %s" args)))

(defun shx-cmd-header (header)
  "(SAFE) Set the header-line to HEADER.
See `header-line-format' for formatting options.
\nExamples:\n
  :header remote:%@  status:%s  size:%i
  :header
\nOr, adding <header ...> in markup form to your prompt:\n
  export PS1=\"<header \\$(git rev-parse --abbrev-ref HEAD)>\\\\n$PS1\"
  export PS1=\"<header \\$(git status -s 2>/dev/null|paste -sd \\\" \\\" - )>\\\\n$PS1\""
  (setq header-line-format (and (not (string-empty-p header)) header)))

(defun shx-cmd-help (shx-command)
  "(SAFE) Display help on the SHX-COMMAND.
If function doesn't exist (or none is supplied), read from user."
  (shx--asynch-funcall #'shx-describe-command (list shx-command)))
(defalias 'shx-cmd-h #'shx-cmd-help)

(defun shx-cmd-keep (_arg)
  "(SAFE) Add the previous command into `shx-kept-commands'.
This enables it to be accessed later using `shx-cmd-kept'."
  (let* ((command (substring-no-properties (ring-ref comint-input-ring 1)))
         (desc (read-string (format "'%s'\nDescription: " command))))
    (if (string-empty-p desc)
        (shx-insert 'error "Description is required" "\n")
      (add-to-list 'shx-kept-commands `(,desc . ,command))
      (customize-save-variable 'shx-kept-commands shx-kept-commands)
      (shx-insert "Keeping as " 'font-lock-doc-face desc "\n")
      (shx--hint "type ':kept' or ':k' to see all kept commands"))))

(defun shx-cmd-kept (regexp)
  "(SAFE) List the \"kept\" commands that match REGEXP.
Each matching command is appended to the input history, enabling
access via \\[comint-previous-input] and \\[comint-next-input].\n
The list containing all of these commands is `shx-kept-commands'.
That list can be added to using `shx-cmd-keep'."
  (cond
   ((string-empty-p regexp)
    (shx--reveal-kept-commands ".*" nil)
    (shx--hint "M-x customize-variable shx-kept-commands edits this list"))
   (t
    (shx--reveal-kept-commands regexp t)
    (shx--hint "Commands have been appended to session history"))))
(defalias 'shx-cmd-k #'shx-cmd-kept)

(defun shx-cmd-man (topic)
  "Launch an Emacs `man' window for TOPIC.
See `Man-notify-method' for what happens when the page is ready."
  (man topic))

(defun shx-cmd-name (name)
  "(SAFE) Rename the current buffer to NAME."
  (rename-buffer (generate-new-buffer-name name)))

(defun shx-cmd-oedit (file)
  "(SAFE) open FILE in other window.
\nExamples:\n
  :oedit directory/to/file
  :oedit /username@server:~/directory/to/file"
  (setq file (car (shx-tokenize-filenames file)))
  (if (or (string= "" file) (not file))
      (shx-insert 'error "Couldn't parse filename" "\n")
    (shx-insert "Editing " 'font-lock-doc-face file "\n")
    (find-file-other-window (expand-file-name file))))

(defun shx-cmd-pwd (_args)
  "(SAFE) Show what Emacs thinks the default directory is.
\nNote if you're at a shell prompt, you can probably use
\\[shell-resync-dirs] to reset Emacs' pwd to the shell's pwd."
  (shx-insert default-directory "\n"))

(defun shx-cmd-ssh (host)
  "Open a shell on HOST using tramp.
\nThis way you benefit from the remote host's completions, and
commands like :pwd and :edit will work correctly.  Use :ssh on
its own to point the process back at the local filesystem.
\nExample:\n
  :ssh username@hostname:port
  :ssh"
  (let ((host (substring-no-properties (replace-regexp-in-string ":" "#" host))))
    (shx--restart-shell
     (cond
      ((string= "" host)
       (getenv "HOME"))
      ((eq tramp-syntax 'default)
       (format "/ssh:%s:~" host))
      (t (concat "/" host "~:"))))))

(defun shx-cmd-docker (container-id)
  "Open a shell in a Docker container with CONTAINER-ID."
  (if (not (require 'docker-tramp nil t))
      (shx-insert 'error "Install the 'docker-tramp' package first\n")
    (let ((host
           (substring-no-properties
            (replace-regexp-in-string ":" "#" container-id))))
      (shx--restart-shell
       (cond
        ((string= "" host)
         (getenv "HOME"))
        ((eq tramp-syntax 'default)
         (format "/docker:%s:~" host))
        (t (concat "/" host "~:")))))))

(defun shx-cmd-sedit (file)
  "Open local FILE using sudo (i.e. as super-user).
\nExample:\n
  :sedit /etc/passwd"
  (shx-cmd-edit (concat "/sudo::" (expand-file-name file))))


;;; graphical user commands

(defun shx-cmd-plotbar (filename)
  "(SAFE) Show barplot of FILENAME.
\nFor example, \":plotbar file.dat\" where file.dat contains:\n
  \"Topic 1\" YHEIGHT1
  \"Topic 2\" YHEIGHT2
  \"Topic 3\" YHEIGHT3"
  (shx-insert-plot
   (car (shx-tokenize-filenames filename))
   (concat "set boxwidth 1.5 relative;"
           "set style data histograms;"
           "set xtic rotate by -40 scale 0 font \",10\";"
           "set yrange [0:];"
           "set style fill solid 1.0 border -1;"
           "plot")
   "u 2:xticlabels(1)"))

(defun shx-cmd-plotmatrix (filename)
  "(SAFE) Show heatmap of FILENAME.
\nFor example, \":plotmatrix file.dat\" where file.dat contains:\n
  1.5   2    3\n  4     5    6\n  7     8    9.5"
  (shx-insert-plot
   (car (shx-tokenize-filenames filename))
   (concat "set view map; unset xtics; unset ytics;"
           "unset title; set colorbox; set palette defined"
           "(0 \"#ffffff\", 1 \"#d5e585\", 2 \"#8cc555\","
           "3 \"#55a550\", 4 \"#1e5500\");"
           "plot")
   "u 1:(-$2):3 matrix w image"))

(defun shx-cmd-plotline (filename)
  "(SAFE) Show line plot of FILENAME.
\nFor example, \":plotscatter file.dat\", where file.dat contains:
  1 2\n  2 4\n  4 8\n
Or just a single column:
  1\n  2\n  3\n  5"
  (shx-insert-plot (car (shx-tokenize-filenames filename)) "plot" "w l lw 1"))

(defun shx-cmd-plot3d (filename)
  "(SAFE) Show surface plot of FILENAME.
Read about gnuplot's expectations of the data here:
http://www.gnuplotting.org/tag/pm3d/"
  (shx-insert-plot
   (car (shx-tokenize-filenames filename))
   "unset tics;set view 4, 20, 1.4, 1;splot"
   "w pm3d"))

(defun shx-cmd-plotscatter (filename)
  "(SAFE) Show scatter plot of FILENAME.
\nFor example, \":plotscatter file.dat\", where file.dat contains:
  1 2\n  2 4\n  4 8\n
Or just a single column:
  1\n  2\n  3\n  5"
  (shx-insert-plot
   (car (shx-tokenize-filenames filename))
   "plot" "w p ps 2 pt 7"))
(defalias 'shx-cmd-plot #'shx-cmd-plotscatter)

(defun shx-cmd-plotrug (filename)
  "(SAFE) Show a rug plot of the one-dimensional dataset in FILENAME.
Use \":plotrug FILENAME\" where the contents of that file might be:
\n  50\n  25\n  12\n  6\n  3\n  1"
  (shx-insert-plot
   (car (shx-tokenize-filenames filename))
   (concat "set border 1;"
           "set xtics nomirror;"
           "set yrange [0:1];"
           "unset ytics;"
           "plot")
   "using 1:(1) with impulses"))

(defun shx-cmd-view (filename)
  "(SAFE) View image with FILENAME directly in the buffer."
  (shx-insert-image (car (shx-tokenize-filenames filename))))
(defalias 'shx-cmd-imgcat #'shx-cmd-view)


;;; loading

(defcustom shx-shell-mode-font-locks
  `((,(shx--match-last-line (shx--quote-regexp "`"))  0 'font-lock-builtin-face) ; nofmt
    (,(shx--match-last-line (shx--quote-regexp "\"")) 0 'font-lock-string-face)  ; nofmt
    (,(shx--match-last-line (shx--quote-regexp "'"))  0 'font-lock-string-face)  ; nofmt
    (,(shx--match-last-line "#.*[^#^\n]*$")           0 'font-lock-comment-face) ; nofmt
    (,(shx--match-last-line
       (regexp-opt '("~" ">" "<" "&" "|" ";")))       0 'font-lock-keyword-face) ; nofmt
    ("\\(\\<git\\>\\) .*\\'"                          1 'font-lock-constant-face)
    ("\\(\\<ssh\\>\\) .*\\'"                          1 'font-lock-constant-face)
    ("\\(\\<make\\>\\) .*\\'"                         1 'font-lock-constant-face)
    ("\\(\\<gzip\\>\\) .*\\'"                         1 'font-lock-constant-face)
    ("\\(\\<ls\\>\\) .*\\'"                           1 'font-lock-constant-face)
    ("\\(\\<mv\\>\\) .*\\'"                           1 'font-lock-warning-face)
    ("\\(\\<rmdir\\>\\) .*\\'"                        1 'font-lock-warning-face)
    ("\\(\\<rm\\>\\) .*\\'"                           1 'font-lock-warning-face))
  "Some additional syntax highlighting for `shell-mode' only."
  :type '(alist :key-type (choice regexp function)))

(defcustom shx-font-locks
  `((,(concat "[^[:alnum:]" shx-leader "]" shx-leader
              "\\(\\<"
              (regexp-opt (shx--all-commands 'without-prefix))
              "\\>\\).*\\'")
     1 'font-lock-keyword-face))
  "Syntax highlighting of builtin commands for the shx minor mode."
  :type '(alist :key-type (choice regexp function)))

;;;###autoload
(define-minor-mode shx-mode
<<<<<<< HEAD
  "Toggle `shx-mode' on or off.
=======
  "Toggle this minor mode on or off.
>>>>>>> ae32d2f6
\nThis minor mode provides extra functionality to `shell-mode' and
`comint-mode' in general.  Use `shx-global-mode' to enable
`shx-mode' in all buffers that support it.
\nProvides the following key bindings: \n\\{shx-mode-map}"
  :lighter shx-mode-lighter
  :keymap shx-mode-map
  (if shx-mode (shx--activate) (shx--deactivate)))

(defun shx--activate ()
  "Add font-locks, tweak defaults, add hooks/advice."
  (if (not (shx--compatible-p))
      (error "WARNING: shx is incompatible with `%s'" major-mode)
    (when (derived-mode-p 'shell-mode)
      (font-lock-add-keywords nil shx-shell-mode-font-locks))
    (font-lock-add-keywords nil shx-font-locks)
    (setq-local font-lock-keywords-case-fold-search t)
    (setq-local shx-buffer (current-buffer))
    (setq-local shx--old-undo-disabled (eq t buffer-undo-list))
    (when shx-disable-undo (buffer-disable-undo))
    ;; do this one with a delay because spacemacs tries to set this variable too:
    (shx--asynch-funcall
     (lambda () (setq-local comint-input-sender 'shx-filter-input)))
    (make-local-variable 'comint-output-filter-functions)
    (make-local-variable 'comint-input-filter-functions)
    (add-hook 'comint-input-filter-functions #'shx--directory-tracker nil t)
    (add-hook 'comint-output-filter-functions #'shx-parse-output-hook nil t)
    (shx--advise)))

(defun shx--deactivate ()
  "Remove font-locks and hooks, and restore variable defaults."
  (when (derived-mode-p 'shell-mode)
    (font-lock-remove-keywords nil shx-shell-mode-font-locks))
  (font-lock-remove-keywords nil shx-font-locks)
  (unless shx--old-undo-disabled (buffer-enable-undo))
  (setq-local comint-input-sender (default-value 'comint-input-sender))
  (setq-local font-lock-keywords-case-fold-search
              (default-value 'font-lock-keywords-case-fold-search))
  (remove-hook 'comint-input-filter-functions #'shx--directory-tracker t)
  (remove-hook 'comint-output-filter-functions #'shx-parse-output-hook t))

;;;###autoload
(define-globalized-minor-mode shx-global-mode shx-mode shx--global-on)

(defun shx--global-on ()
  "Call the function `shx-mode' if appropriate for the buffer."
  (when (shx--compatible-p) (shx-mode +1)))

(defun shx--compatible-p ()
  "Return non-nil if shx can be activated in the current buffer."
  (and
   (derived-mode-p 'comint-mode)
   ;; modes that override comint-input-sender are incompatible (#32)
   (eq comint-input-sender (default-value 'comint-input-sender))
   ;; modes that override the RET binding are incompatible (#25)
   (eq (local-key-binding (kbd "RET")) 'comint-send-input)))

;;;###autoload
(defun shx (&optional name directory)
  "Create a new shx-enhanced shell session.
The new buffer is called NAME and uses DIRECTORY as its `default-directory'.
See the function `shx-mode' for details."
  (interactive)
  (let ((name (or name (generate-new-buffer-name "*shx*")))
        (default-directory (or directory default-directory)))
    ;; `switch-to-buffer' first (`shell' uses the unpredictable `pop-to-buffer')
    (switch-to-buffer name)
    (let ((explicit-shell-file-name (shx--shell-command)))
      (shell name))
    ;; shx might already be active due to shx-global-mode:
    (unless shx-mode (shx-mode))))


;;; advice to change the behavior of some functions within `shx-mode'

(defun shx-show-output (&rest _args)
  "Recenter window so that as much output as possible is shown.
This function only works when the shx minor mode is active."
  (and shx-mode shx-comint-advise
       ;; `recenter'ing errors when this isn't the active buffer:
       (ignore-errors (comint-show-maximum-output))))

(defun shx-flash-prompt (&rest _args)
  "Flash the text on the line with the highlight face."
  (when (and shx-comint-advise (> shx-flash-prompt-time 0))
    (setq-local shx-prompt-overlay (make-overlay (point) (line-end-position)))
    (overlay-put shx-prompt-overlay 'face 'highlight)
    (sit-for shx-flash-prompt-time)
    (delete-overlay shx-prompt-overlay)))

(defun shx-switch-to-insert (&rest _args)
  "Switch to insert-mode (when applicable).
This function only works when the shx minor mode is active."
  (and shx-mode
       shx-comint-advise
       (featurep 'evil-vars)
       (not (equal evil-state 'insert))
       (featurep 'evil-states)
       (evil-insert-state)))

(defun shx--with-shx-cwd (func &rest args)
  "Call FUNC with ARGS using the `shx-cwd' property as `default-directory'."
  (if (not shx-mode)
      (apply func args)
    (let* ((shx-comint-advise nil)
           (inhibit-field-text-motion t)
           (shx-cwd
            (save-excursion
              (comint-previous-prompt 1)
              (get-text-property (line-beginning-position) 'shx-cwd)))
           (default-directory (or shx-cwd default-directory)))
      (apply func args))))

(defun shx--advise ()
  "Advise a number of functions with shx enhancements."
  (advice-add #'find-file-at-point :around #'shx--with-shx-cwd)
  (advice-add #'ffap-at-mouse :around #'shx--with-shx-cwd)
  (when shx-comint-advise
    (advice-add #'comint-kill-input :before #'shx-switch-to-insert)
    (advice-add #'comint-send-input :after #'shx-switch-to-insert)
    (advice-add #'comint-history-isearch-backward-regexp :before #'shx-show-output)
    (advice-add #'comint-kill-input :before #'shx-show-output)
    (advice-add #'comint-send-eof :before #'shx-show-output)
    ;; NOTE: comint-next-prompt is called by comint-previous prompt too
    (advice-add #'comint-next-prompt :after #'shx-flash-prompt)))

(defun shx-unload-function ()
  "Pre-cleanup when `unload-feature' is called."
  (advice-remove #'find-file-at-point #'shx--with-shx-cwd)
  (advice-remove #'ffap-at-mouse #'shx--with-shx-cwd)
  (advice-remove #'comint-kill-input #'shx-switch-to-insert)
  (advice-remove #'comint-send-input #'shx-switch-to-insert)
  (advice-remove #'comint-history-isearch-backward-regexp #'shx-show-output)
  (advice-remove #'comint-kill-input #'shx-show-output)
  (advice-remove #'comint-send-eof #'shx-show-output)
  (advice-remove #'comint-next-prompt #'shx-flash-prompt)
  nil)

(provide 'shx)
;;; shx.el ends here<|MERGE_RESOLUTION|>--- conflicted
+++ resolved
@@ -1073,11 +1073,7 @@
 
 ;;;###autoload
 (define-minor-mode shx-mode
-<<<<<<< HEAD
-  "Toggle `shx-mode' on or off.
-=======
   "Toggle this minor mode on or off.
->>>>>>> ae32d2f6
 \nThis minor mode provides extra functionality to `shell-mode' and
 `comint-mode' in general.  Use `shx-global-mode' to enable
 `shx-mode' in all buffers that support it.
